
/**
 * MailDev - web.js
 */

var express     = require('express');
var app         = express();
var server      = require('http').createServer(app);
var io          = require('socket.io').listen(server);
var pkg         = require('../package.json');
var mailserver  = require('./mailserver');


/**
 * Exports
 */

module.exports = {
  listen: listen,
  addRoutes: addRoutes,
  enableAuthentication: enableAuthentication
};

/**
 * Intermediary for server.listen method
 */

function listen(port) {
  server.listen(port);
}

/**
 * Requests
 */
 
function addRoutes() {
  app.use('/', express.static(__dirname + '../../app'));
  
  // Get all emails
  app.get('/email', function(req, res){

    mailserver.getAllEmail(function(err, emailList){
      if (err) return res.status(404).json([]);

      res.json(emailList);
    });

  });

  // Get single email
  app.get('/email/:id', function(req, res){

    mailserver.getEmail( req.params.id, function(err, email){
      if (err) return res.status(404).json({ error: err.message });

       // Mark the email as 'read'
      email.read = true;

      res.json(email);
    });

  });

  // Delete all emails
  app.delete('/email/all', function(req, res){

    mailserver.deleteAllEmail(function(err){
      if (err) return res.status(500).json({ error: err.message });

      res.json(true);
    });

  });

  // Delete email by id
  app.delete('/email/:id', function(req, res){

    mailserver.deleteEmail(req.params.id, function(err){
      if (err) return res.status(500).json({ error: err.message });

      res.json(true);
    });

  });

  // Get Email HTML
  app.get('/email/:id/html', function(req, res){

    mailserver.getEmail( req.params.id, function(err, email){
      if (err) return res.status(404).json({ error: err.message });

      res.send(email.html);
    });

  });

  // Serve Attachments
  app.get('/email/:id/attachment/:filename', function(req, res){

    mailserver.getEmailAttachment(req.params.id, req.params.filename, function(err, contentType, readStream){
      if (err) return res.status(404).json('File not found');

      res.contentType(contentType);
      readStream.pipe(res);
    });

  });

  // Serve email.eml
  app.get('/email/:id/download', function(req, res){

    mailserver.getEmailEml(req.params.id, function(err, contentType, filename, readStream){
      if (err) return res.status(404).json('File not found');

      res.setHeader('Content-disposition', 'attachment; filename=' + filename);
      res.contentType(contentType);
      readStream.pipe(res);
    });

  });

  // Get email source from .eml file
  app.get('/email/:id/source', function(req, res){

    mailserver.getRawEmail( req.params.id, function(err, readStream){

      if (err) return res.status(404).json('File not found');
      readStream.pipe(res);
    });

  });

  // Get any config settings for display
  app.get('/config', function(req, res){

    res.json({
      version:  pkg.version
    , smtpPort: mailserver.port
    , outgoingHost: mailserver.outgoingHost
    });

<<<<<<< HEAD
  res.json({
    version:  pkg.version,
    smtpPort: mailserver.port,
    outgoingHost: mailserver.outgoingHost
=======
>>>>>>> fcd6ed24
  });


  // Relay the email
  app.post('/email/:id/relay', function(req, res){
    mailserver.getEmail(req.params.id, function(err, email){
      if (err) return res.status(404).json({ error: err.message });

      mailserver.relayMail(email, function(err) {
        if (err) return res.status(500).json({ error: err.message });

        res.json(true);
      });

    });
  });
}

/**
 * Addition of Basic Auth middleware
 */

function enableAuthentication(user, password) {
 app.use(function(req, res, next) {
   var auth;
   if (req.headers.authorization) {
     auth = new Buffer(req.headers.authorization.substring(6), 'base64').toString().split(':');
   }

   if (!auth || auth[0] !== user || auth[1] !== password) {
     res.statusCode = 401;
     res.setHeader('WWW-Authenticate', 'Basic realm="Authentication required"');
     res.send('Unauthorized');
   } else {
     next();
   }
 });
}

/**
 * Socket.io
 */

function emitNewMail(socket){
  return function(email){
    socket.emit('newMail', email);
  };
}

io.on('connection', function(socket){

  // When a new email arrives, the 'new' event will be emitted
  mailserver.on('new', emitNewMail(socket));

  socket.on('disconnect', function(){
    mailserver.removeListener('new', emitNewMail(socket));
  });

});<|MERGE_RESOLUTION|>--- conflicted
+++ resolved
@@ -134,20 +134,12 @@
   app.get('/config', function(req, res){
 
     res.json({
-      version:  pkg.version
-    , smtpPort: mailserver.port
-    , outgoingHost: mailserver.outgoingHost
+      version:  pkg.version,
+      smtpPort: mailserver.port,
+      outgoingHost: mailserver.outgoingHost
     });
 
-<<<<<<< HEAD
-  res.json({
-    version:  pkg.version,
-    smtpPort: mailserver.port,
-    outgoingHost: mailserver.outgoingHost
-=======
->>>>>>> fcd6ed24
   });
-
 
   // Relay the email
   app.post('/email/:id/relay', function(req, res){
