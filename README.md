# MailDev

[![Build Status](https://api.travis-ci.org/djfarrelly/MailDev.svg)](https://travis-ci.org/djfarrelly/MailDev)
[![codecov](https://codecov.io/gh/djfarrelly/MailDev/branch/master/graph/badge.svg)](https://codecov.io/gh/djfarrelly/MailDev)
[![NPM Version](https://img.shields.io/npm/v/maildev.svg)](https://www.npmjs.com/package/maildev)

**MailDev** is a simple way to test your project's generated emails during development with an easy to use web interface that runs on your machine built on top of [Node.js](http://www.nodejs.org).

![MailDev Screenshot](https://dl.dropboxusercontent.com/u/50627698/maildev/screenshot-2015-03-29.png)

## Install & Run

    $ npm install -g maildev
    $ maildev

If you want to use MailDev with [Docker](https://www.docker.com/), you can use the
[**djfarrelly/maildev** image on Docker Hub](https://registry.hub.docker.com/u/djfarrelly/maildev/).
For a guide for usage with Docker,
[checkout the docs](https://github.com/djfarrelly/MailDev/blob/master/docs/docker.md).

    $ docker run -p 1080:80 djfarrelly/maildev

For convenient use with Grunt, try [grunt-maildev](https://github.com/xavierpriour/grunt-maildev).

## Usage

    maildev [options]

<<<<<<< HEAD
      -h, --help                    output usage information
      -V, --version                 output the version number
      -s, --smtp <port>             SMTP port to catch emails [1025]
      -w, --web <port>              Port to run the Web GUI [1080]
      --ip <ip address>             IP Address to bind services to [0.0.0.0]
      --outgoing-host <host>        SMTP host for outgoing emails
      --outgoing-port <port>        SMTP port for outgoing emails
      --outgoing-user <user>        SMTP user for outgoing emails
      --outgoing-pass <pass>        SMTP password for outgoing emails
      --outgoing-secure             Use SMTP SSL for outgoing emails
      --auto-relay                  Use auto relay mode
      --auto-relay-rules <file>     Filter rules for auto relay mode
      --incoming-user <user>        SMTP user for incoming emails
      --incoming-pass <pass>        SMTP password for incoming emails
      --no-web                      Disables the use of web interface, useful for automated unit testing
      --web-ip <ip address>         IP Address to bind HTTP service to, defaults to --ip
      --web-user <user>             HTTP basic auth username
      --web-pass <pass>             HTTP basic auth password
      -o, --open                    Open the Web GUI after startup
      -v, --verbose
=======
      -h, --help                      output usage information
      -V, --version                   output the version number
      -s, --smtp <port>               SMTP port to catch emails [1025]
      -w, --web <port>                Port to run the Web GUI [1080]
      --ip <ip address>               IP Address to bind SMTP service to
      --outgoing-host <host>          SMTP host for outgoing emails
      --outgoing-port <port>          SMTP port for outgoing emails
      --outgoing-user <user>          SMTP user for outgoing emails
      --outgoing-pass <password>      SMTP password for outgoing emails
      --outgoing-secure               Use SMTP SSL for outgoing emails
      --auto-relay                    Use auto-relay mode
      --auto-relay-rules <file>       Filter rules for auto relay mode
      --incoming-user <user>          SMTP user for incoming emails
      --incoming-pass <pass>          SMTP password for incoming emails
      --web-ip <ip address>           IP Address to bind HTTP service to, defaults to --ip
      --web-user <user>               HTTP user for GUI
      --web-pass <password>           HTTP password for GUI
      --base-pathname <path>          base path for URLs
      --hide-extensions <extensions>  Comma separated list of SMTP extensions to NOT advertise
                                      (STARTTLS, SMTPUTF8, PIPELINING, 8BITMIME)
      -o, --open                      Open the Web GUI after startup
      -v, --verbose                   
      --silent
>>>>>>> 5e99fa3a

## API

MailDev can be used in your Node.js application. For more info view the
[API docs](https://github.com/djfarrelly/MailDev/blob/master/docs/api.md).

```javascript
var MailDev = require('maildev');

var maildev = new MailDev();

maildev.listen();

maildev.on('new', function(email){
  // We got a new email!
});
```

MailDev also has a **REST API**. For more info
[view the docs](https://github.com/djfarrelly/MailDev/blob/master/docs/rest.md).

## Outgoing email

Maildev optionally supports selectively relaying email to an outgoing SMTP server.  If you configure outgoing
email with the --outgoing-* options you can click "Relay" on an individual email to relay through MailDev out
to a real SMTP service that will *actually* send the email to the recipient.

  Example:

    $ maildev --outgoing-host smtp.gmail.com \
              --outgoing-secure \
              --outgoing-user 'you@gmail.com' \
              --outgoing-pass '<pass>'

### Auto relay mode

Enabling the auto relay mode will automatically send each email to it's recipient
without the need to click the "Relay" button mentioned above.
The outgoing email options are required to enable this feature.

Additionally, you can pass a valid json file with additional configuration for
what email addresses you would like to `allow` or `deny`. The last matching
rule in the array will be the rule MailDev will follow.

  Example:

    $ maildev --outgoing-host smtp.gmail.com \
              --outgoing-secure \
              --outgoing-user 'you@gmail.com' \
              --outgoing-pass '<pass>' \
              --auto-relay \
              --auto-relay-rules file.json

  Rules example file:
```javascript
[
	{ "allow": "*" },
	{ "deny":  "*@test.com" },
	{ "allow": "ok@test.com" },
	{ "deny":  "*@utah.com" },
	{ "allow": "johnny@utah.com" }
]
```
  This would allow `angelo@fbi.gov`, `ok@test.com`, `johnny@utah.com`, but deny
  `bodhi@test.com`.

## Configure your project

Configure your application to send emails via port `1025` and open `localhost:1080` in your browser.

**Nodemailer (v1.0+)**

```javascript
var transport = nodemailer.createTransport({
  port: 1025,
  ignoreTLS: true,
  // other settings...
});
```

**Nodemailer (v0.7)**

```javascript
var transport = nodemailer.createTransport("SMTP", {
  port: 1025,
  // other settings...
});
```

**Django** -- Add `EMAIL_PORT = 1025` in your settings file [[source]](https://docs.djangoproject.com/en/dev/ref/settings/#std:setting-EMAIL_PORT)

**Rails** -- config settings:

```ruby
config.action_mailer.delivery_method = :smtp
    config.action_mailer.smtp_settings = {
        :address => "localhost",
        :port => 1025
    }
```

**Drupal** -- Install and configure [SMTP](https://www.drupal.org/project/smtp) module or use a library like [SwiftMailer](http://swiftmailer.org/).

## Features

* Toggle between HTML, plain text views as well as view email headers
* Test Responsive Emails w/ resizeable preview pane available for 320/480/600px screen sizes
* Ability to receive and view email attachments
* Websockets keep the interface in sync once emails are received
* Command line interface for configuring SMTP and Web interface ports
* Ability to relay email to an upstream SMTP server

## Ideas

If you're using MailDev and you have a great idea, I'd love to hear it. If you're not using MailDev because it lacks a feature, I'd love to hear that too. Add an issue to the repo [here](https://github.com/djfarrelly/MailDev/issues/new) or contact me on [twitter](http://www.twitter.com/djfarrelly).

## Contributing

Any help on MailDev would be awesome. There is plenty of room for improvement. Feel free to [create a Pull Request](https://github.com/djfarrelly/MailDev/issues/new) from small to big changes.

To run **MailDev** during development:


    # grunt-cli is needed by grunt; ignore this if already installed
    npm install -g grunt-cli
    npm install
    grunt dev


The `grunt dev` task will run the project using nodemon and restart automatically when changes are detected. SASS files will be compiled automatically on save also. To trigger some emails for testing run `node test/send.js` in a separate shell. Please run jshint to your lint code before submitting a pull request; run `grunt jshint`.

To run the test suite:

    $ npm run test

## [Changelog](https://github.com/djfarrelly/MailDev/releases)

## Thanks

**MailDev** is built on using great open source projects including [Express](http://expressjs.com), [AngularJS](http://angularjs.org/), [Font Awesome](http://fontawesome.io/) and two great projects from [Andris Reinman](https://github.com/andris9): [Simple SMTP](https://github.com/andris9/simplesmtp) and [Mailparser](https://github.com/andris9/mailparser). Many thanks to Andris as his projects are the backbone of this app and to [MailCatcher](http://mailcatcher.me/) for the inspiration.

Additionally, thanks to all the awesome [contributors](https://github.com/djfarrelly/MailDev/graphs/contributors)
to the project.

## License

MIT<|MERGE_RESOLUTION|>--- conflicted
+++ resolved
@@ -26,28 +26,6 @@
 
     maildev [options]
 
-<<<<<<< HEAD
-      -h, --help                    output usage information
-      -V, --version                 output the version number
-      -s, --smtp <port>             SMTP port to catch emails [1025]
-      -w, --web <port>              Port to run the Web GUI [1080]
-      --ip <ip address>             IP Address to bind services to [0.0.0.0]
-      --outgoing-host <host>        SMTP host for outgoing emails
-      --outgoing-port <port>        SMTP port for outgoing emails
-      --outgoing-user <user>        SMTP user for outgoing emails
-      --outgoing-pass <pass>        SMTP password for outgoing emails
-      --outgoing-secure             Use SMTP SSL for outgoing emails
-      --auto-relay                  Use auto relay mode
-      --auto-relay-rules <file>     Filter rules for auto relay mode
-      --incoming-user <user>        SMTP user for incoming emails
-      --incoming-pass <pass>        SMTP password for incoming emails
-      --no-web                      Disables the use of web interface, useful for automated unit testing
-      --web-ip <ip address>         IP Address to bind HTTP service to, defaults to --ip
-      --web-user <user>             HTTP basic auth username
-      --web-pass <pass>             HTTP basic auth password
-      -o, --open                    Open the Web GUI after startup
-      -v, --verbose
-=======
       -h, --help                      output usage information
       -V, --version                   output the version number
       -s, --smtp <port>               SMTP port to catch emails [1025]
@@ -69,9 +47,8 @@
       --hide-extensions <extensions>  Comma separated list of SMTP extensions to NOT advertise
                                       (STARTTLS, SMTPUTF8, PIPELINING, 8BITMIME)
       -o, --open                      Open the Web GUI after startup
-      -v, --verbose                   
+      -v, --verbose
       --silent
->>>>>>> 5e99fa3a
 
 ## API
 
