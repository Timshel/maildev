
/**
 * MailDev - index.js
 *
 * Author: Dan Farrelly <daniel.j.farrelly@gmail.com>
 * Licensed under the MIT License.
 */

var program     = require('commander');
var pkg         = require('./package.json');
var web         = require('./lib/web');
var mailserver  = require('./lib/mailserver');
var logger      = require('./lib/logger');


module.exports = function(config) {
  
  var version = pkg.version;

  if (!config) {
    // CLI
    config = program
      .version(version)
      .option('-s, --smtp [port]', 'SMTP port to catch emails [1025]', '1025')
      .option('-w, --web [port]', 'Port to run the Web GUI [1080]', '1080')
      .option('--outgoing-host <host>', 'SMTP host for outgoing emails')
      .option('--outgoing-port <port>', 'SMTP port for outgoing emails')
      .option('--outgoing-user <user>', 'SMTP user for outgoing emails')
      .option('--outgoing-pass <pass>', 'SMTP password for outgoing emails')
      .option('--outgoing-secure', 'Use SMTP SSL for outgoing emails')
      .option('--web-user <user>', 'HTTP user for GUI')
      .option('--web-pass <password>', 'HTTP password for GUI')
      .option('-o, --open', 'Open the Web GUI after startup')
      .option('-v, --verbose')
      .parse(process.argv);
  }

  if (config.verbose){
    logger.init(true);
  }
  
  // Start the Mailserver & Web GUI
  mailserver.listen( config.smtp );

  if (config.outgoingHost ||
      config.outgoingPort ||
      config.outgoingUser ||
      config.outgoingPass ||
      config.outgoingSecure) {

    mailserver.setupOutgoing(
      config.outgoingHost,
      parseInt(config.outgoingPort),
      config.outgoingUser,
      config.outgoingPass,
      config.outgoingSecure
    );
  }
  
<<<<<<< HEAD
=======
  if (
      config.webUser &&
      config.webPass
      ){
      web.enableAuthentication(config.webUser, config.webPass);
  }
  web.addRoutes();
>>>>>>> fcd6ed24
  web.listen( config.web );

  logger.info('MailDev app running at 127.0.0.1:%s', config.web);

  if (config.open){
    var open = require('open');
    open('http://localhost:' + config.web);
  }

  return mailserver;
};<|MERGE_RESOLUTION|>--- conflicted
+++ resolved
@@ -57,8 +57,6 @@
     );
   }
   
-<<<<<<< HEAD
-=======
   if (
       config.webUser &&
       config.webPass
@@ -66,7 +64,6 @@
       web.enableAuthentication(config.webUser, config.webPass);
   }
   web.addRoutes();
->>>>>>> fcd6ed24
   web.listen( config.web );
 
   logger.info('MailDev app running at 127.0.0.1:%s', config.web);
